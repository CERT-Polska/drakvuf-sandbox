name: "Build and test Drakvuf Sandbox"
on:
  push:
    branches:
    - master
  pull_request:
    branches:
    - master
jobs:
  build_docs:
    runs-on: ubuntu-latest
    steps:
      - uses: actions/checkout@v3
      - name: Set up Python 3.8
        uses: actions/setup-python@v4
        with:
          python-version: 3.8
      - name: Install dependencies
        working-directory: docs
        run: pip install -r requirements.txt
      - name: Build docs
        working-directory: docs
        run: make html
  lint_drakrun_frontend:
    runs-on: ubuntu-latest
    steps:
      - uses: actions/checkout@v3
      - name: Install web dependencies
        working-directory: drakrun/drakrun/web/frontend
        run: npm ci
      - name: Check with prettier
        working-directory: drakrun/drakrun/web/frontend
        run: npx prettier --check src/
  lint_drakrun:
    runs-on: ubuntu-latest
    steps:
      - uses: actions/checkout@v3
      - uses: CERT-Polska/lint-python-action@v2
        with:
          python-version: 3.8
          working-directory: drakrun
  package_drakvuf_bundle:
    strategy:
      fail-fast: false
      matrix:
        include:
          - distro: debian
            version: bullseye
    runs-on: ubuntu-latest
    container: "${{ matrix.distro }}:${{matrix.version}}"
    steps:
      - name: Install git and wget
        run: |
          export DEBIAN_FRONTEND=noninteractive
          apt-get update && apt-get install -y -q git wget
      - uses: actions/checkout@v3
        with:
          submodules: recursive
      - name: Get Drakvuf commit id
        run: |
          # Workaround for fatal: detected dubious ownership
          # https://git-scm.com/docs/git-config/2.35.2#Documentation/git-config.txt-safedirectory
          git config --global --add safe.directory "$(pwd)"
          export DRAKVUF_COMMIT=$(git ls-tree HEAD drakvuf | awk '{ print $3 }')
          echo "Drakvuf commit is ${DRAKVUF_COMMIT}"
          echo "DRAKVUF_COMMIT=$DRAKVUF_COMMIT" >> $GITHUB_ENV
      - name: Restored cached Drakvuf bundle
        id: cache-drakvuf-bundle-restore
        uses: actions/cache/restore@v3
        with:
          path: |
            /out/drakvuf-bundle*.deb 
            /build/usr/lib/libvmi*
            /build/usr/include/libvmi/*
          key: drakvuf-bundle-${{ env.DRAKVUF_COMMIT }}-${{ matrix.distro }}-${{ matrix.version }}
      - if: ${{ steps.cache-drakvuf-bundle-restore.outputs.cache-hit != 'true' }}
        name: Build Drakvuf bundle
        run: |
          cp -ra . /build
          cd /build
          sh drakvuf/package/depends.sh
          bash ci/build_bundle.sh "${{ matrix.distro }}:${{matrix.version}}"
          ls -r /out
      - if: ${{ steps.cache-drakvuf-bundle-restore.outputs.cache-hit != 'true' }}
        name: Save Drakvuf bundle cache
        id: cache-drakvuf-bundle-save
        uses: actions/cache/save@v3
        with:
          path: |
            /out/drakvuf-bundle*.deb 
            /build/usr/lib/libvmi*
            /build/usr/include/libvmi/*
          key: drakvuf-bundle-${{ env.DRAKVUF_COMMIT }}-${{ matrix.distro }}-${{ matrix.version }}
      - name: Build draksetup tools
        run: |
          apt install -y make pkg-config gcc libglib2.0-dev libjson-c-dev
          cp -v /build/usr/lib/libvmi* /usr/lib/
          mkdir /usr/include/libvmi
          cp -v /build/usr/include/libvmi/* /usr/include/libvmi/
          make -C ./drakrun/drakrun/tools
<<<<<<< HEAD
      - uses: actions/upload-artifact@v3
=======
          cp /opt/xtf/tests/example/test-hvm64-example ./drakrun/drakrun/tools/
      - uses: actions/upload-artifact@v4
>>>>>>> 96a0ce0d
        with:
          name: drakvuf-bundle-debs-${{ matrix.distro }}-${{ matrix.version }}
          path: |
            /out/drakvuf-bundle*.deb
      - uses: actions/upload-artifact@v4
        with:
          name: draksetup-tools-${{ matrix.distro }}-${{ matrix.version }}
          path: |
            drakrun/drakrun/tools/*
  package_drakrun:
    needs: [ package_drakvuf_bundle ]
    runs-on: ubuntu-latest
    container: "python:3.8"
    steps:
      - uses: actions/checkout@v3
        with:
          submodules: recursive
      - name: Use Node.js 16.x
        uses: actions/setup-node@v4
        with:
          node-version: '16'
      - name: Download draksetup compiled tools from artifacts
        uses: actions/download-artifact@v4
        with:
          name: draksetup-tools-debian-bullseye
          path: drakrun/drakrun/tools
      - name: Build drakrun
        run: |
          chmod +x drakrun/drakrun/tools/*  # gh artifacts don't keep file permissions
          cd drakrun
          make DIST=1
      - uses: actions/upload-artifact@v4
        with:
          name: drakvuf-sandbox-whl
          path: ./drakrun/dist/drakvuf_sandbox-*.whl
  test_e2e:
    needs: [ package_drakrun, package_drakvuf_bundle ]
    strategy:
      fail-fast: false
      matrix:
        include:
          - distro: debian
            version: bullseye
            version_number: 11
    runs-on: self-hosted
    container: python:3.8-bullseye
    # Prevent concurrent jobs trying to reach the same VM
    concurrency: ci-${{ github.ref }}-${{ matrix.distro }}-${{ matrix.version_number }}
    steps:
      - uses: actions/checkout@v3
        with:
          submodules: recursive
      - name: Download drakrun debs from artifacts
        uses: actions/download-artifact@v4
        with:
          name: drakvuf-sandbox-whl
          path: /debs
      - name: Download drakvuf-bundle debs from artifacts
        uses: actions/download-artifact@v4
        with:
          name: drakvuf-bundle-debs-${{ matrix.distro }}-${{ matrix.version }}
          path: /debs
      - name: Install git
        run: |
          export DEBIAN_FRONTEND=noninteractive
          apt-get update && apt-get install -y -q git
      - name: Restore cached MinIO server
        id: cache-minio-server-restore
        uses: actions/cache/restore@v3
        with:
          path: |
            /tmp/minio
          key: minio-server-bin
      - if: ${{ steps.cache-minio-server-restore.outputs.cache-hit != 'true' }}
        name: Download MinIO server
        run: |
          wget https://dl.min.io/server/minio/release/linux-amd64/minio -O /tmp/minio
      - if: ${{ steps.cache-minio-server-restore.outputs.cache-hit != 'true' }}
        name: Save cached MinIO server
        id:  cache-minio-server-save
        uses: actions/cache/save@v3
        with:
          path: |
            /tmp/minio
          key: minio-server-bin
      - name: Start tests
        run: |
          git config --global --add safe.directory "$(pwd)"
          cd test
          pip install -r requirements.txt
          pytest -v --capture=no
          python3 -m vm_runner_client destroy
        env:
          DRAKVUF_DEBS_PATH: "/debs"
          BASE_IMAGE: "${{ matrix.distro }}-${{ matrix.version_number }}-generic-amd64"
          SNAPSHOT_VERSION: "win7-20210922"
          MINIO_HOST: "192.168.100.1:8181"
          MINIO_SERVER_BIN_PATH: "/tmp/minio"
          VM_RUNNER_API_URL: "http://127.0.0.1:8080"
          VM_SUFFIX: "${{ matrix.distro }}-${{ matrix.version_number }}"
          # It's local Minio readonly account accessible from local runner
          # I don't really know how to make unauthenticated access so let's
          # keep that dummy account
          MINIO_ACCESS_KEY: "drakvuf-ci-user"
          MINIO_SECRET_KEY: "Ectrj8GnJbfZu4J"
      - name: Job failed - suspending VM (if possible)
        if: ${{ failure() }}
        run: |
          python3 -m vm_runner_client suspend
        env:
          VM_RUNNER_API_URL: "http://127.0.0.1:8080"
          VM_SUFFIX: "${{ matrix.distro }}-${{ matrix.version_number }}"<|MERGE_RESOLUTION|>--- conflicted
+++ resolved
@@ -98,12 +98,7 @@
           mkdir /usr/include/libvmi
           cp -v /build/usr/include/libvmi/* /usr/include/libvmi/
           make -C ./drakrun/drakrun/tools
-<<<<<<< HEAD
-      - uses: actions/upload-artifact@v3
-=======
-          cp /opt/xtf/tests/example/test-hvm64-example ./drakrun/drakrun/tools/
       - uses: actions/upload-artifact@v4
->>>>>>> 96a0ce0d
         with:
           name: drakvuf-bundle-debs-${{ matrix.distro }}-${{ matrix.version }}
           path: |
