import json
import os
import re
import pathlib
from tempfile import NamedTemporaryFile

import requests
import logging

<<<<<<< HEAD
from flask import Flask, jsonify, request, send_file, redirect, send_from_directory, Response, abort
from karton2 import Producer, Resource, Task
=======
from flask import Flask, jsonify, request, send_file, send_from_directory, abort
>>>>>>> f265e2fc
from minio.error import NoSuchKey
from karton2 import Config, Producer, Task, Resource

from drakcore.system import SystemService
<<<<<<< HEAD
from drakcore.util import get_config
=======
from drakcore.util import find_config
from drakcore.analysis import AnalysisProxy
from drakcore.database import Database
>>>>>>> f265e2fc


app = Flask(__name__, static_folder='frontend/build/static')
conf = get_config()

rs = SystemService(conf).rs
minio = SystemService(conf).minio
db = Database(conf.config["drakmon"].get("database", "sqlite:///var/lib/drakcore/drakcore.db"),
              pathlib.Path(__file__).parent / "migrations")


@app.errorhandler(NoSuchKey)
def resource_not_found(e):
    return jsonify(error="Object not found"), 404


@app.after_request
def add_header(response):
    response.headers['Access-Control-Allow-Origin'] = '*'
    response.headers['Access-Control-Allow-Headers'] = 'Range'
    return response


@app.route("/upload", methods=['POST'])
def upload():
    producer = Producer(conf)

    with NamedTemporaryFile() as f:
        request.files['file'].save(f.name)

        with open(f.name, "rb") as fr:
            sample = Resource("sample", fr.read())

    task = Task({"type": "sample", "stage": "recognized", "platform": "win32"})
    task.add_payload("override_uid", task.uid)

    # Add analysis timeout to task
    timeout = request.form.get("timeout")
    if timeout:
        task.add_payload("timeout", int(timeout))

    # Add filename override to task
    if request.form.get("file_name"):
        filename = request.form.get("file_name")
    else:
        filename = request.files['file'].filename
    if not re.fullmatch(r'^((?![\\/><|:&])[\x20-\xfe])+\.(?:dll|exe|doc|docm|docx|dotm|xls|xlsx|xlsm|xltx|xltm)$',
                        filename, flags=re.IGNORECASE):
        return jsonify({"error": "invalid file_name"}), 400
    task.add_payload("file_name", os.path.splitext(filename)[0])

    # Extract and add extension
    extension = os.path.splitext(filename)[1][1:]
    if extension:
        task.headers['extension'] = extension

    # Add startup command to task
    start_command = request.form.get("start_command")
    if start_command:
        task.add_payload("start_command", start_command)

    task.add_resource("sample", sample)

    producer.send_task(task)

    return jsonify({"task_uid": task.uid})


def get_analysis_metadata(analysis_uid):
    db_result = db.select_metadata_by_uid(analysis_uid)
    if db_result is not None:
        return db_result

    # Cache miss, have to ask MinIO
    analysis = AnalysisProxy(minio, analysis_uid)
    metadata = analysis.get_metadata()

    try:
        db.insert_metadata(analysis_uid, metadata)
    except Exception:
        app.logger.exception("Failed to insert %s metadata", analysis_uid)

    return metadata


@app.route("/list")
def route_list():
    analyses = []
    for analysis in AnalysisProxy(minio, None).enumerate():
        try:
            analyses.append({"id": analysis.uid, "meta": get_analysis_metadata(analysis.uid)})
        except NoSuchKey:
            continue

    def sorting_key(o):
        return o.get('meta', {}).get('time_finished', -1)
    return jsonify(sorted(analyses, key=sorting_key, reverse=True))


@app.route("/processed/<task_uid>/<which>")
def processed(task_uid, which):
    analysis = AnalysisProxy(minio, task_uid)
    with NamedTemporaryFile() as f:
        analysis.get_processed(f, which)
        return send_file(f.name, mimetype='application/json')


@app.route("/processed/<task_uid>/apicall/<pid>")
def apicall(task_uid, pid):
    analysis = AnalysisProxy(minio, task_uid)
    with NamedTemporaryFile() as f:
        analysis.get_apicalls(f, pid)
        return send_file(f.name)


@app.route("/logs/<task_uid>/<log_type>")
def logs(task_uid, log_type):
    analysis = AnalysisProxy(minio, task_uid)
    with NamedTemporaryFile() as f:
        # Copy Range header if it exists
        headers = {}
        if "Range" in request.headers:
            headers["Range"] = request.headers["Range"]
        analysis.get_log(log_type, f, headers=headers)
        return send_file(f.name, mimetype='text/plain')


@app.route("/logindex/<task_uid>/<log_type>")
def logindex(task_uid, log_type):
    analysis = AnalysisProxy(minio, task_uid)
    with NamedTemporaryFile() as f:
        analysis.get_log_index(log_type, f)
        return send_file(f.name)


@app.route("/dumps/<task_uid>")
def dumps(task_uid):
    analysis = AnalysisProxy(minio, task_uid)
    with NamedTemporaryFile() as tmp:
        analysis.get_dumps(tmp)
        return send_file(tmp.name, mimetype='application/zip')


@app.route("/logs/<task_uid>")
def list_logs(task_uid):
    analysis = AnalysisProxy(minio, task_uid)
    return jsonify(list(analysis.list_logs()))


@app.route("/graph/<task_uid>")
def graph(task_uid):
    analysis = AnalysisProxy(minio, task_uid)
    with NamedTemporaryFile() as tmp:
        analysis.get_graph(tmp)
        return send_file(tmp.name, mimetype='text/plain')


@app.route("/metadata/<task_uid>")
def metadata(task_uid):
    return jsonify(get_analysis_metadata(task_uid))


@app.route("/status/<task_uid>")
def status(task_uid):
    tasks = rs.keys("karton.task:*")
    res = {"status": "done"}

    for task_key in tasks:
        task = json.loads(rs.get(task_key))

        if task["root_uid"] == task_uid:
            if task["status"] != "Finished":
                res["status"] = "pending"
                break

    res["vm_id"] = rs.get(f"drakvnc:{task_uid}")
    return jsonify(res)


@app.route("/")
def index():
    return send_file("frontend/build/index.html")


@app.route("/robots.txt")
def robots():
    return send_file("frontend/build/robots.txt")


@app.route('/assets/<path:path>')
def send_assets(path):
    return send_from_directory('frontend/build/assets', path)


@app.route("/<path:path>")
def catchall(path):
    return send_file("frontend/build/index.html")


def main():
    drakmon_cfg = {k: v for k, v in conf.config.items("drakmon")}
    app.run(host=drakmon_cfg["listen_host"], port=drakmon_cfg["listen_port"])


if __name__ == "__main__":
    main()<|MERGE_RESOLUTION|>--- conflicted
+++ resolved
@@ -7,23 +7,14 @@
 import requests
 import logging
 
-<<<<<<< HEAD
 from flask import Flask, jsonify, request, send_file, redirect, send_from_directory, Response, abort
-from karton2 import Producer, Resource, Task
-=======
-from flask import Flask, jsonify, request, send_file, send_from_directory, abort
->>>>>>> f265e2fc
+from karton2 import Config, Producer, Task, Resource
 from minio.error import NoSuchKey
-from karton2 import Config, Producer, Task, Resource
 
 from drakcore.system import SystemService
-<<<<<<< HEAD
 from drakcore.util import get_config
-=======
-from drakcore.util import find_config
 from drakcore.analysis import AnalysisProxy
 from drakcore.database import Database
->>>>>>> f265e2fc
 
 
 app = Flask(__name__, static_folder='frontend/build/static')
