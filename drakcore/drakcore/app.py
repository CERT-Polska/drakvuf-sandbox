--- conflicted
+++ resolved
@@ -15,7 +15,6 @@
 from drakcore.analysis import AnalysisProxy
 from drakcore.database import Database
 
-<<<<<<< HEAD
 app = Flask(__name__, static_folder='frontend/build/static')
 conf = get_config()
 
@@ -28,18 +27,6 @@
 
 db = Database(conf.config["drakmon"].get("database", "sqlite:///var/lib/drakcore/drakcore.db"),
               pathlib.Path(__file__).parent / "migrations")
-=======
-
-app = Flask(__name__, static_folder="frontend/build/static")
-conf = get_config()
-
-backend = SystemService(conf).backend
-minio = backend.minio
-db = Database(
-    conf.config["drakmon"].get("database", "sqlite:///var/lib/drakcore/drakcore.db"),
-    pathlib.Path(__file__).parent / "migrations",
-)
->>>>>>> 865689f3
 
 
 @app.before_first_request
@@ -65,18 +52,13 @@
     return response
 
 
-<<<<<<< HEAD
 @app.route("/redis_state", methods=['GET'])
 def get_redis_state():
     res = {"status": redis_working()}
-
     return jsonify(res)
 
 
 @app.route("/upload", methods=['POST'])
-=======
-@app.route("/upload", methods=["POST"])
->>>>>>> 865689f3
 def upload():
     producer = Producer(conf)
 
