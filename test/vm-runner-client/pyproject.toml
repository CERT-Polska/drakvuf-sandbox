--- conflicted
+++ resolved
@@ -10,13 +10,8 @@
 dependencies = [
   "fabric==2.5.0",
   "python-socks==2.2.0",
-<<<<<<< HEAD
   "requests==2.32.4",
-  "urllib3==1.26.19"
-=======
-  "requests==2.32.2",
   "urllib3==2.5.0"
->>>>>>> ea1a4d4e
 ]
 version = "0.1.0"
 
