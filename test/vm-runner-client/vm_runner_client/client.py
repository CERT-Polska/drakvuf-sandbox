--- conflicted
+++ resolved
@@ -112,15 +112,9 @@
     def get_vm_identity():
         sanitize = lambda v: re.sub(r"[^a-zA-Z0-9_\-]", "_", v)[:32]
         if os.getenv("GITLAB_CI"):
-<<<<<<< HEAD
             return sanitize(f'gitlab-{os.getenv("CI_COMMIT_REF_NAME")}-{os.getenv("VM_SUFFIX")}')
-        elif os.getenv("GITHUB_ACTIONS"):
+        elif os.getenv("GITHUB_ACTION"):
             return sanitize(f'github-{os.getenv("GITHUB_REF_NAME")}-{os.getenv("VM_SUFFIX")}')
-=======
-            return sanitize(f'gitlab-{os.getenv("CI_COMMIT_REF_NAME")}')
-        elif os.getenv("GITHUB_ACTION"):
-            return sanitize(f'github-{os.getenv("GITHUB_REF_NAME")}')
->>>>>>> 250aa193
         return None
 
     @classmethod
