import contextlib
import logging
import os
import re
import subprocess
import sys
from dataclasses import dataclass, field
from typing import IO, AnyStr
import traceback
<<<<<<< HEAD
from redis import StrictRedis
=======
>>>>>>> 865689f3

from dataclasses_json import config, dataclass_json

log = logging.getLogger("drakrun")

hexstring = config(
    encoder=lambda v: hex(v),
    decoder=lambda v: int(v, 16),
)


@dataclass_json
@dataclass
class VmiOffsets:
    # Fields correspond to output defined in
    # https://github.com/libvmi/libvmi/blob/master/examples/win-offsets.c

    win_ntoskrnl: int = field(metadata=hexstring)
    win_ntoskrnl_va: int = field(metadata=hexstring)

    win_tasks: int = field(metadata=hexstring)
    win_pdbase: int = field(metadata=hexstring)
    win_pid: int = field(metadata=hexstring)
    win_pname: int = field(metadata=hexstring)
    win_kdvb: int = field(metadata=hexstring)
    win_sysproc: int = field(metadata=hexstring)
    win_kpcr: int = field(metadata=hexstring)
    win_kdbg: int = field(metadata=hexstring)

    kpgd: int = field(metadata=hexstring)

    @staticmethod
    def from_tool_output(output: str) -> "VmiOffsets":
        """
        Parse vmi-win-offsets tool output and return VmiOffsets.
        If any of the fields is missing, throw TypeError
        """
        offsets = re.findall(r"^([a-z_]+):(0x[0-9a-f]+)$", output, re.MULTILINE)
        vals = {k: int(v, 16) for k, v in offsets}
        return VmiOffsets(**vals)


@dataclass_json
@dataclass
class RuntimeInfo:
    vmi_offsets: VmiOffsets
    inject_pid: int

    def load(file_obj: IO[AnyStr]) -> "RuntimeInfo":
        return RuntimeInfo.from_json(file_obj.read())


def redis_working(config):

    # configuration used in Karton
    redis = StrictRedis(
        host=config["redis"]["host"],
        port=int(config["redis"].get("port", 6379)),
        decode_responses=True,
    )

    try:
        ret = redis.ping()
        logging.info("Redis installed properly")
    except Exception:
        ret = False
        logging.warning("Redis not working")
        logging.debug(traceback.format_exc())

    return ret


def patch_config(cfg):
    try:
        access_key = cfg.config["minio"]["access_key"]
        secret_key = cfg.config["minio"]["secret_key"]
    except KeyError:
        sys.stderr.write(
            "WARNING! Misconfiguration: section [minio] of config.ini doesn't contain access_key or secret_key.\n"
        )
        return cfg

    if not access_key and not secret_key:
        if not os.path.exists("/etc/drakcore/minio.env"):
            raise RuntimeError(
                "ERROR! MinIO access credentials are not configured (and can not be auto-detected), unable to start.\n"
            )

        with open("/etc/drakcore/minio.env", "r") as f:
            minio_cfg = [
                line.strip().split("=", 1) for line in f if line.strip() and "=" in line
            ]
            minio_cfg = {k: v for k, v in minio_cfg}

        try:
            cfg.config["minio"]["access_key"] = minio_cfg["MINIO_ACCESS_KEY"]
            cfg.config["minio"]["secret_key"] = minio_cfg["MINIO_SECRET_KEY"]
        except KeyError:
            sys.stderr.write(
                "WARNING! Misconfiguration: minio.env doesn't contain MINIO_ACCESS_KEY or MINIO_SECRET_KEY.\n"
            )

    return cfg


def get_domid_from_instance_id(instance_id: int) -> int:
    output = subprocess.check_output(["xl", "domid", f"vm-{instance_id}"])
    return int(output.decode("utf-8").strip())


def get_xl_info():
    xl_info_out = subprocess.check_output(["xl", "info"]).decode("utf-8", "replace")
    xl_info_lines = xl_info_out.strip().split("\n")

    cfg = {}

    for line in xl_info_lines:
        k, v = line.split(":", 1)
        k, v = k.strip(), v.strip()
        cfg[k] = v

    return cfg


def get_xen_commandline(parsed_xl_info):
    opts = parsed_xl_info["xen_commandline"].split(" ")

    cfg = {}

    for opt in opts:
        if not opt.strip():
            continue

        if "=" not in opt:
            cfg[opt] = "1"
        else:
            k, v = opt.split("=", 1)
            cfg[k] = v

    return cfg


def safe_delete(file_path) -> bool:
    try:
        if os.path.exists(file_path):
            os.remove(file_path)
            logging.info(f"Deleted {file_path}")
        else:
            logging.info(f"Already deleted {file_path}")
        return True
    except OSError as e:
        logging.warning(f"{e.filename}: {e.strerror}")
        return False


def try_run(
    list_args: list, msg: str, reraise=True, **kwargs
) -> subprocess.CompletedProcess:
    """
    Runs subprocess.run in a try except with some default arguments ( which can be overriden by supplying kwargs )

            Parameters:
                    list_args (list): Subprocess list which will be passed to subprocess.run
                    msg (str): A meaningful error message to be raised during non-zero exit code
                    reraise (bool):
                        True: will raise an Exception with traceback on error
                        False: will log a warning on error
                    **kwargs: additional parameters to be passed to subprocess.run

            Defaults:
                    subprocess.run is called with the following arguments by default
                    stderr = subprocess.PIPE
                    stdout = subprocess.PIPE # to print to console, pass kwargs ( stdout = None )
                    check = True

            Returns:
                    sub (subprocess.CompletedProcess): Object with the completed process
                        or
                    None: if the subprocess failed and reraise=False
    """

    try:
        kwargs["stdout"]
    except KeyError:
        kwargs["stdout"] = subprocess.PIPE

    if kwargs.get("stderr") is None:
        kwargs["stderr"] = subprocess.PIPE
    if kwargs.get("check") is None:
        kwargs["check"] = True

    try:
        sub = subprocess.run(list_args, **kwargs)
    except (FileNotFoundError, TypeError) as e:
        logging.debug("arguments to subprocess")
        logging.debug(list_args)
        logging.debug(msg)
        logging.debug(kwargs)
        raise Exception("Command not found") from e
    except subprocess.CalledProcessError as e:
        logging.debug("stdout: \n{}".format(e.stdout.decode()))
        logging.debug("stderr: \n{}".format(e.stderr.decode()))
        logging.debug("returncode: {}".format(e.returncode))
        if reraise:
            raise Exception(msg) from e
        else:
            logging.warning(msg)
            logging.debug(traceback.format_exc())
            return None
    return sub


@contextlib.contextmanager
def graceful_exit(proc: subprocess.Popen):
    try:
        yield proc
    finally:
        proc.terminate()
        try:
            proc.wait(5)
        except subprocess.TimeoutExpired as err:
            log.error("Process %s doesn't exit after timeout.", err.cmd)
            proc.kill()
            proc.wait()
            log.error("Process was forceully killed")<|MERGE_RESOLUTION|>--- conflicted
+++ resolved
@@ -7,10 +7,7 @@
 from dataclasses import dataclass, field
 from typing import IO, AnyStr
 import traceback
-<<<<<<< HEAD
 from redis import StrictRedis
-=======
->>>>>>> 865689f3
 
 from dataclasses_json import config, dataclass_json
 
