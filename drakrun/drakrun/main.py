--- conflicted
+++ resolved
@@ -490,14 +490,10 @@
         hooks_list = os.path.join(workdir, "hooks.txt")
         kernel_profile = os.path.join(PROFILE_DIR, "kernel.json")
 
-<<<<<<< HEAD
         task_quality = self._karton_safe_get_headers(self.current_task, "quality", "high")
         requested_plugins = self.current_task.payload.get("plugins", self.active_plugins['_all_'])
 
         drakvuf_cmd = ["drakvuf"] + self.generate_plugin_cmdline(task_quality, requested_plugins) + \
-=======
-        drakvuf_cmd = ["drakvuf"] + self.generate_plugin_cmdline(enabled_plugins) + \
->>>>>>> a94204d9
                       ["-o", "json",
                        # be aware of https://github.com/tklengyel/drakvuf/pull/951
                        "-F",  # enable fast singlestep
