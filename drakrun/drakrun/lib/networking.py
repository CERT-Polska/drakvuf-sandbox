--- conflicted
+++ resolved
@@ -124,23 +124,15 @@
         subprocess.run(f"iptables {rule}", shell=True)
 
 
-<<<<<<< HEAD
-def start_tcpdump_collector(domid: int, outfile: pathlib.Path) -> subprocess.Popen:
-=======
-def start_tcpdump_collector(bridge_name: str, outfile: str) -> subprocess.Popen:
->>>>>>> 5b5f64de
+def start_tcpdump_collector(
+    bridge_name: str, outfile: pathlib.Path
+) -> subprocess.Popen:
     try:
         subprocess.run("tcpdump --version", shell=True, check=True)
     except subprocess.CalledProcessError:
         raise RuntimeError("Failed to start tcpdump")
 
-<<<<<<< HEAD
-    return subprocess.Popen(
-        ["tcpdump", "-i", f"vif{domid}.0", "-w", outfile.as_posix()]
-    )
-=======
-    return subprocess.Popen(["tcpdump", "-i", bridge_name, "-w", outfile])
->>>>>>> 5b5f64de
+    return subprocess.Popen(["tcpdump", "-i", bridge_name, "-w", outfile.as_posix()])
 
 
 def start_dnsmasq(dns_server: str, bridge_name: str, vm_ip: str, dnsmasq_pidfile: str):
