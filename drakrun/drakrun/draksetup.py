import argparse
import configparser
import logging
import shlex
import os
import re
import json
import random
import subprocess
import string
import tempfile
from shutil import copyfile

from drakrun.drakpdb import fetch_pdb, make_pdb_profile

logging.basicConfig(level=logging.DEBUG,
                    format='[%(asctime)s][%(levelname)s] %(message)s',
                    handlers=[logging.StreamHandler()])

# this can be overriden by launcher
LIB_DIR = os.path.dirname(os.path.realpath(__file__))
ETC_DIR = os.path.dirname(os.path.realpath(__file__))
MAIN_DIR = os.path.dirname(os.path.realpath(__file__))

FNULL = open(os.devnull, 'w')


def find_default_interface():
    routes = subprocess.check_output('ip route show default', shell=True, stderr=subprocess.STDOUT) \
        .decode('ascii').strip().split('\n')

    for route in routes:
        m = re.search(r'dev ([^ ]+)', route.strip())

        if m:
            return m.group(1)

    return ''


def detect_defaults():
    os.makedirs(ETC_DIR, exist_ok=True)
    os.makedirs(os.path.join(ETC_DIR, "configs"), exist_ok=True)

    os.makedirs(LIB_DIR, exist_ok=True)
    os.makedirs(os.path.join(LIB_DIR, "profiles"), exist_ok=True)
    os.makedirs(os.path.join(LIB_DIR, "volumes"), exist_ok=True)

<<<<<<< HEAD
    conf = configparser.ConfigParser()
    conf.read(os.path.join(ETC_DIR, "config.ini"))
    conf_patched = False

    out_interface = conf.get('drakrun', 'out_interface').strip()

    if not out_interface:
        default_if = find_default_interface()
        logging.info(f"Detected default network interface: {default_if}")
        conf['drakrun']['out_interface'] = default_if
        conf_patched = True

    if os.path.exists("/etc/drakcore/config.ini"):
        minio_access_key = conf.get('minio', 'access_key').strip()
=======
    conf_path = os.path.join(ETC_DIR, "config.ini")
    conf = configparser.ConfigParser()
    conf.read(conf_path)

    conf_patched = False
    minio_access_key = conf.get('minio', 'access_key').strip()
>>>>>>> be13a87c

    if os.path.exists("/etc/drakcore/config.ini"):
        if not minio_access_key:
            logging.info("Detected single-node setup, copying minio and redis sections from /etc/drakcore/config.ini")
            core_conf = configparser.ConfigParser()
            core_conf.read("/etc/drakcore/config.ini")

            conf['redis'] = core_conf['redis']
            conf['minio'] = core_conf['minio']
            conf_patched = True
<<<<<<< HEAD

    if conf_patched:
        with open(os.path.join(ETC_DIR, "config.ini"), "w") as f:
            conf.write(f)


def install(storage_backend, disk_size, iso_path, zfs_tank_name, max_vms, unattended_xml):
    logging.info("Ensuring that drakrun@* services are stopped...")
    subprocess.check_output('systemctl stop \'drakrun@*\'', shell=True, stderr=subprocess.STDOUT)

    logging.info("Performing installation...")

    if storage_backend != "qcow2":
        raise RuntimeError("Not implemented yet")
=======
    elif not minio_access_key:
        logging.warning(f"Detected blank value for minio access_key in {conf_path}. "
                        "This service may not work properly.")

    if conf_patched:
        with open(conf_path, "w") as f:
            conf.write(f)
>>>>>>> be13a87c

    if unattended_xml:
        logging.info("Baking unattended.iso for automated installation")
        with tempfile.TemporaryDirectory() as tmpdir:
            tmp_xml_path = os.path.join(tmpdir, 'autounattend.xml')

            with open(tmp_xml_path, 'wb') as fw:
                with open(unattended_xml, 'rb') as fr:
                    fw.write(fr.read())

            try:
                subprocess.check_output(['genisoimage', '-o', os.path.join(LIB_DIR, "volumes/unattended.iso"), '-J', '-r', tmp_xml_path], stderr=subprocess.STDOUT)
            except subprocess.CalledProcessError:
                logging.exception("Failed to generate unattended.iso.")

    with open(os.path.join(ETC_DIR, "install.json"), "w") as f:
        install_info = {"storage_backend": storage_backend,
                        "disk_size": disk_size,
                        "iso_path": os.path.abspath(iso_path),
                        "zfs_tank_name": zfs_tank_name,
                        "max_vms": max_vms,
                        "enable_unattended": unattended_xml is not None}
        f.write(json.dumps(install_info, indent=4))

    logging.info("Checking xen-detect...")
    proc = subprocess.run('xen-detect -N', shell=True)

    if proc.returncode != 1:
        logging.error('It looks like the system is not running on Xen. Please reboot your machine into Xen hypervisor.')
        return

    logging.info("Testing if xl tool is sane...")

    try:
        subprocess.check_output('xl info', shell=True, stderr=subprocess.STDOUT)
    except subprocess.CalledProcessError:
        logging.exception("Failed to test xl command.")
        return

    try:
        subprocess.check_output('xl uptime vm-0', shell=True, stderr=subprocess.STDOUT)
    except subprocess.CalledProcessError:
        pass
    else:
        logging.info('Detected that vm-0 is already running, stopping it.')
        subprocess.run('xl destroy vm-0', shell=True, check=True)

    generate_vm_conf(install_info, 0)

    try:
        subprocess.check_output("qemu-img --version", shell=True)
    except subprocess.CalledProcessError:
        logging.exception("Failed to determine qemu-img version. Make sure you have qemu-utils installed.")
        return

    try:
        subprocess.check_output(' '.join([
            "qemu-img",
            "create",
            "-f",
            "qcow2",
            os.path.join(LIB_DIR, "volumes/vm-0.img"),
            shlex.quote(disk_size)
        ]), shell=True)
    except subprocess.CalledProcessError:
        logging.exception("Failed to create a new volume using qemu-img.")
        return

    try:
        subprocess.check_output("brctl show", shell=True)
    except subprocess.CalledProcessError:
        logging.exception("Failed to execute brctl show. Make sure you have bridge-utils installed.")
        return

    try:
        subprocess.check_output('brctl addbr drak0', stderr=subprocess.STDOUT, shell=True)
    except subprocess.CalledProcessError as e:
        if b'already exists' in e.output:
            logging.info("Bridge drak0 already exists.")
        else:
            logging.exception("Failed to create bridge drak0.")

    cfg_path = os.path.join(ETC_DIR, "configs/vm-0.cfg")

    try:
        subprocess.run('xl create {}'.format(shlex.quote(cfg_path)), shell=True, check=True)
    except subprocess.CalledProcessError:
        logging.exception("Failed to launch VM vm-0")
        return

    logging.info("-" * 80)
    logging.info("Initial VM setup is complete and the vm-0 was launched.")
    logging.info("Please now VNC to the port 5900 on this machine to perform Windows installation.")
    logging.info("After you have installed Windows and booted it to the desktop, please execute:")
    logging.info("# draksetup postinstall")

    with open(cfg_path, "r") as f:
        data = f.read()
        m = re.search(r'vncpasswd[ ]*=(.*)', data)
        if m:
            passwd = m.group(1).strip()
            if passwd[0] == '"' and passwd[-1] == '"':
                passwd = passwd[1:-1]

            logging.info("Your configured VNC password is:")
            logging.info(passwd)

    logging.info("Please note that on some machines, system installer may boot for up to 10 minutes")
    logging.info("and may look unresponsive during the process. Please be patient.")
    logging.info("-" * 80)


def generate_profiles():
    with open(os.path.join(ETC_DIR, "install.json"), 'r') as f:
        install_info = json.loads(f.read())

    max_vms = int(install_info["max_vms"])
    output = subprocess.check_output(['vmi-win-guid', 'name', 'vm-0'], timeout=30).decode('utf-8')

    try:
        pdb = re.search(r'PDB GUID: ([0-9a-f]+)', output).group(1)
        fn = re.search(r'Kernel filename: ([a-z]+\.[a-z]+)', output).group(1)
    except AttributeError:
        logging.error("Failed to obtain kernel PDB GUID/Kernel filename.")
        return

    logging.info("Determined PDB GUID: {}".format(pdb))
    logging.info("Determined kernel filename: {}".format(fn))

    logging.info("Fetching PDB file...")
    dest = fetch_pdb(fn, pdb, destdir=os.path.join(LIB_DIR, 'profiles/'))

    logging.info("Generating profile out of PDB file...")
    profile = make_pdb_profile(dest)

    logging.info("Saving profile...")
    kernel_profile = os.path.join(LIB_DIR, 'profiles/kernel.json')
    with open(kernel_profile, 'w') as f:
        f.write(profile)

    output = subprocess.check_output(['vmi-win-offsets', 'name', 'vm-0', '-r', kernel_profile], timeout=30).decode('utf-8')

    offsets = re.findall(r'^([a-z_]+):(0x[0-9a-f]+)$', output, re.MULTILINE)
    if not offsets:
        logging.error("Failed to parse output of vmi-win-offsets.")
        return

    offsets_dict = {k: v for k, v in offsets}

    if 'kpgd' not in offsets_dict:
        logging.error("Failed to obtain KPGD value.")
        return

    pid_tool = os.path.join(MAIN_DIR, "tools/get-explorer-pid")
    explorer_pid_s = subprocess.check_output([pid_tool, "vm-0", kernel_profile, offsets_dict['kpgd']], timeout=30).decode('ascii', 'ignore')
    m = re.search(r'explorer\.exe:([0-9]+)', explorer_pid_s)
    explorer_pid = m.group(1)

    runtime_profile = {"vmi_offsets": offsets_dict, "inject_pid": explorer_pid}

    logging.info("Saving runtime profile...")
    with open(os.path.join(LIB_DIR, 'profiles/runtime.json'), 'w') as f:
        f.write(json.dumps(runtime_profile, indent=4))

    # TODO (optional) making usermode profiles (a special tool for GUID extraction is required)
    logging.info("Saving VM snapshot...")
    subprocess.check_output('xl save vm-0 ' + os.path.join(LIB_DIR, "volumes/snapshot.sav"), shell=True)

    logging.info("Snapshot was saved succesfully.")

    for vm_id in range(max_vms + 1):
        # we treat vm_id=0 as special internal one
        generate_vm_conf(install_info, vm_id)

    reenable_services()
    logging.info("All right, drakrun setup is done.")


def reenable_services():
    if not os.path.exists(os.path.join(ETC_DIR, "install.json")):
        logging.info("Not re-enabling services, install.json is missing.")
        return

    with open(os.path.join(ETC_DIR, "install.json"), 'r') as f:
        install_info = json.loads(f.read())

    max_vms = int(install_info["max_vms"])

    subprocess.check_output('systemctl disable \'drakrun@*\'', shell=True, stderr=subprocess.STDOUT)
    subprocess.check_output('systemctl stop \'drakrun@*\'', shell=True, stderr=subprocess.STDOUT)

    for vm_id in range(1, max_vms + 1):
        logging.info("Enabling and starting drakrun@{}...".format(vm_id))
        subprocess.check_output('systemctl enable drakrun@{}'.format(vm_id), shell=True, stderr=subprocess.STDOUT)
        subprocess.check_output('systemctl restart drakrun@{}'.format(vm_id), shell=True, stderr=subprocess.STDOUT)


def generate_vm_conf(install_info, vm_id):
    iso_path = install_info['iso_path']
    storage_backend = install_info['storage_backend']
    zfs_tank_name = install_info['zfs_tank_name']

    with open(os.path.join(ETC_DIR, 'scripts/cfg.template'), 'r') as f:
        template = f.read()

    disks = []

    if storage_backend == "zfs":
        disks.append('phy:/dev/zvol/{tank_name}/vm-{vm_id},hda,w'.format(tank_name=zfs_tank_name, vm_id=vm_id))
    elif storage_backend == "qcow2":
        disks.append('tap:qcow2:{main_dir}/volumes/vm-{vm_id}.img,xvda,w'.format(main_dir=LIB_DIR, vm_id=vm_id))
    else:
        raise RuntimeError('Unknown storage backend.')

    disks.append('file:{iso},hdc:cdrom,r'.format(iso=os.path.abspath(iso_path)))

    if install_info['enable_unattended']:
        disks.append('file:{main_dir}/volumes/unattended.iso,hdd:cdrom,r'.format(main_dir=LIB_DIR))

    disks = ', '.join(['"{}"'.format(disk) for disk in disks])

    template = template.replace('{{ VM_ID }}', str(vm_id))
    template = template.replace('{{ DISKS }}', disks)

    if vm_id == 0:
        template = re.sub('on_reboot[ ]*=(.*)', 'on_reboot = "restart"', template)

    with open(os.path.join(ETC_DIR, 'configs/vm-{}.cfg'.format(vm_id)), 'w') as f:
        f.write(template)

    logging.info("Generated VM configuration for vm-{vm_id}".format(vm_id=vm_id))


def main():
    parser = argparse.ArgumentParser(description='Configure drakrun')
    subparsers = parser.add_subparsers()

    install_p = subparsers.add_parser('install', help='Install guest Virtual Machine')
    install_p.set_defaults(which='install')
    install_p.add_argument('--storage-backend', default='qcow2', type=str, help='Storage backend (default: qcow2)')
    install_p.add_argument('--disk-size', default='20G', type=str, help='Disk size (default: 20G)')
    install_p.add_argument('--zfs-tank-name', type=str, help='Tank name (only for zfs storage backend)')
    install_p.add_argument('--max-vms', default=1, type=str, help='Maximum number of simultaneous VMs (default: 1)')
    install_p.add_argument('--iso', type=str, help='Installation ISO', required=True)
    install_p.add_argument('--unattended-xml', type=str, help='Path to autounattend.xml for automated Windows install (optional)')

    profile_p = subparsers.add_parser('postinstall', help='Perform tasks after guest installation')
    profile_p.set_defaults(which='postinstall')

    postupgrade_p = subparsers.add_parser('postupgrade', help='Perform tasks after drakrun upgrade')
    postupgrade_p.set_defaults(which='postupgrade')

    args = parser.parse_args()

    if not hasattr(args, 'which'):
        parser.print_help()
        return

    if os.geteuid() != 0:
        logging.warning('Not running as root, draksetup may work improperly!')

    if args.which == "install":
        install(storage_backend=args.storage_backend,
                disk_size=args.disk_size,
                iso_path=args.iso,
                zfs_tank_name=args.zfs_tank_name,
                max_vms=args.max_vms,
                unattended_xml=args.unattended_xml)
    elif args.which == "postinstall":
        generate_profiles()
    elif args.which == "postupgrade":
        reenable_services()

        with open(os.path.join(ETC_DIR, 'scripts/cfg.template'), 'r') as f:
            template = f.read()

        passwd_characters = string.ascii_letters + string.digits
        passwd = ''.join(random.choice(passwd_characters) for i in range(20))
        template = template.replace('{{ VNC_PASS }}', passwd)

        with open(os.path.join(ETC_DIR, 'scripts/cfg.template'), 'w') as f:
            f.write(template)

        detect_defaults()


if __name__ == "__main__":
    main()<|MERGE_RESOLUTION|>--- conflicted
+++ resolved
@@ -46,11 +46,11 @@
     os.makedirs(os.path.join(LIB_DIR, "profiles"), exist_ok=True)
     os.makedirs(os.path.join(LIB_DIR, "volumes"), exist_ok=True)
 
-<<<<<<< HEAD
     conf = configparser.ConfigParser()
     conf.read(os.path.join(ETC_DIR, "config.ini"))
     conf_patched = False
 
+    minio_access_key = conf.get('minio', 'access_key').strip()
     out_interface = conf.get('drakrun', 'out_interface').strip()
 
     if not out_interface:
@@ -60,17 +60,6 @@
         conf_patched = True
 
     if os.path.exists("/etc/drakcore/config.ini"):
-        minio_access_key = conf.get('minio', 'access_key').strip()
-=======
-    conf_path = os.path.join(ETC_DIR, "config.ini")
-    conf = configparser.ConfigParser()
-    conf.read(conf_path)
-
-    conf_patched = False
-    minio_access_key = conf.get('minio', 'access_key').strip()
->>>>>>> be13a87c
-
-    if os.path.exists("/etc/drakcore/config.ini"):
         if not minio_access_key:
             logging.info("Detected single-node setup, copying minio and redis sections from /etc/drakcore/config.ini")
             core_conf = configparser.ConfigParser()
@@ -79,7 +68,6 @@
             conf['redis'] = core_conf['redis']
             conf['minio'] = core_conf['minio']
             conf_patched = True
-<<<<<<< HEAD
 
     if conf_patched:
         with open(os.path.join(ETC_DIR, "config.ini"), "w") as f:
@@ -94,15 +82,6 @@
 
     if storage_backend != "qcow2":
         raise RuntimeError("Not implemented yet")
-=======
-    elif not minio_access_key:
-        logging.warning(f"Detected blank value for minio access_key in {conf_path}. "
-                        "This service may not work properly.")
-
-    if conf_patched:
-        with open(conf_path, "w") as f:
-            conf.write(f)
->>>>>>> be13a87c
 
     if unattended_xml:
         logging.info("Baking unattended.iso for automated installation")
