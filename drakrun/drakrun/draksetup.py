import configparser
import hashlib
import logging
import io
import sys
import os
import re
import json
import time
import secrets
import subprocess
import string
import tempfile
from typing import Optional

import click
import requests
from requests import RequestException
from minio import Minio
from minio.error import NoSuchKey
from drakrun.drakpdb import fetch_pdb, make_pdb_profile, dll_file_list, pdb_guid, DLL
from drakrun.config import (
    InstallInfo,
    LIB_DIR,
    VOLUME_DIR,
    PROFILE_DIR,
    ETC_DIR,
    VM_CONFIG_DIR,
)
from drakrun.networking import (
    setup_vm_network,
    start_dnsmasq,
    delete_vm_network,
    stop_dnsmasq,
)
from drakrun.storage import get_storage_backend, REGISTERED_BACKEND_NAMES
from drakrun.injector import Injector
<<<<<<< HEAD
from drakrun.vm import generate_vm_conf, FIRST_CDROM_DRIVE, SECOND_CDROM_DRIVE, get_all_vm_conf, delete_vm_conf, VirtualMachine
from drakrun.util import RuntimeInfo, VmiOffsets, safe_delete, redis_working
=======
from drakrun.vm import (
    generate_vm_conf,
    FIRST_CDROM_DRIVE,
    SECOND_CDROM_DRIVE,
    get_all_vm_conf,
    delete_vm_conf,
    VirtualMachine,
)
from drakrun.util import RuntimeInfo, VmiOffsets, safe_delete
>>>>>>> 865689f3
from tqdm import tqdm
from pathlib import Path, PureWindowsPath
import traceback


conf = configparser.ConfigParser()
conf.read(os.path.join(ETC_DIR, "config.ini"))


def find_default_interface():
    routes = (
        subprocess.check_output(
            "ip route show default", shell=True, stderr=subprocess.STDOUT
        )
        .decode("ascii")
        .strip()
        .split("\n")
    )

    for route in routes:
        m = re.search(r"dev ([^ ]+)", route.strip())

        if m:
            return m.group(1)

    return None


def ensure_dirs():
    os.makedirs(ETC_DIR, exist_ok=True)
    os.makedirs(VM_CONFIG_DIR, exist_ok=True)

    os.makedirs(LIB_DIR, exist_ok=True)
    os.makedirs(PROFILE_DIR, exist_ok=True)
    os.makedirs(VOLUME_DIR, exist_ok=True)


def detect_defaults():
    ensure_dirs()

    out_interface = conf.get("drakrun", "out_interface")

    if not out_interface:
        default_if = find_default_interface()

        if default_if:
            logging.info(f"Detected default network interface: {default_if}")
            conf["drakrun"]["out_interface"] = default_if
        else:
            logging.warning("Unable to detect default network interface.")


def ensure_zfs(ctx, param, value):
    if value is not None and ctx.params["storage_backend"] != "zfs":
        raise click.BadParameter("This parameter is valid only with ZFS backend")
    return value


def ensure_lvm(ctx, param, value):
    if value is not None and ctx.params["storage_backend"] != "lvm":
        raise click.BadParameter("This parameter is valid only with LVM backend")
    return value


def check_root():
    if os.getuid() != 0:
        logging.error("Please run the command as root")
        return False
    else:
        return True


def stop_all_drakruns():
    logging.info("Ensuring that drakrun@* services are stopped...")
    try:
        subprocess.check_output(
            "systemctl stop 'drakrun@*'", shell=True, stderr=subprocess.STDOUT
        )
    except subprocess.CalledProcessError:
        raise Exception("Drakrun services not stopped")


def start_enabled_drakruns():
    logging.info("Starting previously stopped drakruns")
    enabled_services = set(list(get_enabled_drakruns()))
    wait_processes(
        "start services",
        [
            subprocess.Popen(
                ["systemctl", "start", service],
                stdout=subprocess.PIPE,
                stderr=subprocess.PIPE,
            )
            for service in enabled_services
        ],
    )


def cleanup_postinstall_files():
    for profile in os.listdir(PROFILE_DIR):
        safe_delete(os.path.join(PROFILE_DIR, profile))


@click.command(help="Cleanup the changes made by draksetup")
def cleanup():
    if not check_root():
        return

    install_info = InstallInfo.try_load()

    if install_info is None:
        logging.error("The cleanup has been performed")
        return

    stop_all_drakruns()

    backend = get_storage_backend(install_info)
    vm_ids = get_all_vm_conf()

    net_enable = int(conf["drakrun"].get("net_enable", "0"))
    out_interface = conf["drakrun"].get("out_interface", "")
    dns_server = conf["drakrun"].get("dns_server", "")

    for vm_id in vm_ids:
        vm = VirtualMachine(backend, vm_id)
        vm.destroy()

        delete_vm_network(
            vm_id=vm_id,
            net_enable=net_enable,
            out_interface=out_interface,
            dns_server=dns_server,
        )
        if net_enable:
            stop_dnsmasq(vm_id=vm_id)

        backend.delete_vm_volume(vm_id)

        delete_vm_conf(vm_id)

    safe_delete(os.path.join(VOLUME_DIR, "snapshot.sav"))
    cleanup_postinstall_files()

    InstallInfo.delete()


def sanity_check():
    logging.info("Checking xen-detect...")
    proc = subprocess.run("xen-detect -N", shell=True)

    if proc.returncode != 1:
        logging.error(
            "It looks like the system is not running on Xen. Please reboot your machine into Xen hypervisor."
        )
        return False

    logging.info("Testing if xl tool is sane...")

    try:
        subprocess.run(
            "xl info",
            shell=True,
            stdout=subprocess.DEVNULL,
            stderr=subprocess.DEVNULL,
            check=True,
        )
    except subprocess.CalledProcessError:
        logging.exception(
            "Failed to test xl info command. There might be some dependency problem (please execute 'xl info' manually to find out)."
        )
        return False

    try:
        subprocess.run(
            "xl list",
            shell=True,
            stdout=subprocess.DEVNULL,
            stderr=subprocess.DEVNULL,
            check=True,
            timeout=10,
        )
    except subprocess.SubprocessError:
        logging.exception(
            "Failed to test xl list command. There might be a problem with xen services (check 'systemctl status xenstored', 'systemctl status xenconsoled')."
        )
        return False

    if not perform_xtf():
        logging.error("Your Xen installation doesn't pass the necessary tests.")
        return False

    # redis sanity check
    logging.info("Checking redis")
    redis_working(conf)

    return True


def perform_xtf():
    logging.info("Testing your Xen installation...")
    module_dir = os.path.dirname(os.path.realpath(__file__))
    cfg_path = os.path.join(module_dir, "tools", "test-hvm64-example.cfg")
    firmware_path = os.path.join(module_dir, "tools", "test-hvm64-example")

    with open(cfg_path, "r") as f:
        test_cfg = (
            f.read().replace("{{ FIRMWARE_PATH }}", firmware_path).encode("utf-8")
        )

    with tempfile.NamedTemporaryFile() as tmpf:
        tmpf.write(test_cfg)
        tmpf.flush()

        test_hvm64 = VirtualMachine(None, None, "test-hvm64-example", tmpf.name)
        logging.info("Checking if the test domain already exists...")
        test_hvm64.destroy()

        logging.info("Creating new test domain...")
        test_hvm64.create(pause=True, timeout=30)

        module_dir = os.path.dirname(os.path.realpath(__file__))
        test_altp2m_tool = os.path.join(module_dir, "tools", "test-altp2m")

        logging.info("Testing altp2m feature...")
        try:
            subprocess.run(
                [test_altp2m_tool, "test-hvm64-example"],
                stderr=subprocess.STDOUT,
                check=True,
            )
        except subprocess.CalledProcessError as e:
            output = e.output.decode("utf-8", "replace")
            logging.error(
                f"Failed to enable altp2m on domain. Your hardware might not support Extended Page Tables. Logs:\n{output}"
            )
            test_hvm64.destroy()
            return False

        logging.info("Performing simple XTF test...")
        p = subprocess.Popen(
            ["xl", "console", "test-hvm64-example"],
            stdout=subprocess.PIPE,
            stderr=subprocess.PIPE,
        )
        test_hvm64.unpause(timeout=30)
        stdout_b, _ = p.communicate(timeout=10)

        stdout_text = stdout_b.decode("utf-8")
        stdout = [line.strip() for line in stdout_text.split("\n")]

        for line in stdout:
            if line == "Test result: SUCCESS":
                logging.info(
                    "All tests passed. Your Xen installation seems to work properly."
                )
                return True

    logging.error(
        f"Preflight check with Xen Test Framework doesn't pass. Your hardware might not support VT-x. Logs: \n{stdout_text}"
    )
    return False


@click.command(help="Perform self-test to check Xen installation")
def test():
    if not sanity_check():
        sys.exit(1)


@click.command(help="Install guest Virtual Machine", no_args_is_help=True)
@click.argument("iso_path", type=click.Path(exists=True))
@click.option(
    "--vcpus",
    "vcpus",
    default=2,
    type=int,
    show_default=True,
    help="Number of vCPUs per single VM",
)
@click.option(
    "--memory",
    "memory",
    default=3072,
    type=int,
    show_default=True,
    help="Memory per single VM (in MB)",
)
@click.option(
    "--storage-backend",
    "storage_backend",
    type=click.Choice(REGISTERED_BACKEND_NAMES, case_sensitive=False),
    default="qcow2",
    show_default=True,
    help="Storage backend",
    is_eager=True,
)
@click.option(
    "--disk-size", "disk_size", default="100G", show_default=True, help="Disk size"
)
@click.option(
    "--zfs-tank-name",
    "zfs_tank_name",
    callback=ensure_zfs,
    help="Tank name (only for ZFS storage backend)",
)
@click.option(
    "--lvm-volume-group",
    "lvm_volume_group",
    callback=ensure_lvm,
    help="Volume Group (only for lvm storage backend)",
)
@click.option(
    "--unattended-xml",
    "unattended_xml",
    type=click.Path(exists=True),
    help="Path to autounattend.xml for automated Windows install",
)
def install(
    vcpus,
    memory,
    storage_backend,
    disk_size,
    iso_path,
    zfs_tank_name,
    lvm_volume_group,
    unattended_xml,
):
    if not check_root():
        return

    if storage_backend == "lvm" and lvm_volume_group is None:
        raise Exception("lvm storage backend requires --lvm-volume-group")
    if storage_backend == "zfs" and zfs_tank_name is None:
        raise Exception("zfs storage backend requires --zfs-tank-name")

    if not sanity_check():
        logging.error("Sanity check failed.")
        return

    stop_all_drakruns()

    logging.info("Performing installation...")

    if vcpus < 1:
        logging.error("Your VM must have at least 1 vCPU.")
        return

    if memory < 512:
        logging.error("Your VM must have at least 512 MB RAM.")
        return

    if memory < 1536:
        logging.warning(
            "Using less than 1.5 GB RAM per VM is not recommended for any supported system."
        )

    if unattended_xml:
        logging.info("Baking unattended.iso for automated installation")
        with tempfile.TemporaryDirectory() as tmpdir:
            tmp_xml_path = os.path.join(tmpdir, "autounattend.xml")

            with open(tmp_xml_path, "wb") as fw:
                with open(unattended_xml, "rb") as fr:
                    fw.write(fr.read())

            try:
                subprocess.check_output(
                    [
                        "genisoimage",
                        "-o",
                        os.path.join(VOLUME_DIR, "unattended.iso"),
                        "-J",
                        "-r",
                        tmp_xml_path,
                    ],
                    stderr=subprocess.STDOUT,
                )
            except subprocess.CalledProcessError:
                logging.exception("Failed to generate unattended.iso.")

    sha256_hash = hashlib.sha256()

    logging.info("Calculating hash of iso")
    iso_file_size = os.stat(iso_path).st_size
    block_size = 128 * 1024
    with tqdm(total=iso_file_size, unit_scale=True) as pbar:
        with open(iso_path, "rb") as f:
            for byte_block in iter(lambda: f.read(block_size), b""):
                pbar.update(block_size)
                sha256_hash.update(byte_block)

            iso_sha256 = sha256_hash.hexdigest()

    install_info = InstallInfo(
        vcpus=vcpus,
        memory=memory,
        storage_backend=storage_backend,
        disk_size=disk_size,
        iso_path=os.path.abspath(iso_path),
        zfs_tank_name=zfs_tank_name,
        lvm_volume_group=lvm_volume_group,
        enable_unattended=unattended_xml is not None,
        iso_sha256=iso_sha256,
    )
    install_info.save()

    backend = get_storage_backend(install_info)

    vm0 = VirtualMachine(backend, 0)
    vm0.destroy()

    generate_vm_conf(install_info, 0)

    backend.initialize_vm0_volume(disk_size)

    try:
        subprocess.check_output("brctl show", shell=True)
    except subprocess.CalledProcessError:
        logging.exception(
            "Failed to execute brctl show. Make sure you have bridge-utils installed."
        )
        return

    net_enable = conf["drakrun"].getboolean("net_enable", fallback=False)
    out_interface = conf["drakrun"].get("out_interface", "")
    dns_server = conf["drakrun"].get("dns_server", "")

    setup_vm_network(
        vm_id=0,
        net_enable=net_enable,
        out_interface=out_interface,
        dns_server=dns_server,
    )

    if net_enable:
        start_dnsmasq(vm_id=0, dns_server=dns_server, background=True)

    cfg_path = os.path.join(VM_CONFIG_DIR, "vm-0.cfg")

    vm0.create()

    logging.info("-" * 80)
    logging.info("Initial VM setup is complete and the vm-0 was launched.")
    logging.info(
        "Please now VNC to the port 5900 on this machine to perform Windows installation."
    )
    logging.info(
        "After you have installed Windows and booted it to the desktop, please execute:"
    )
    logging.info("# draksetup postinstall")

    with open(cfg_path, "r") as f:
        data = f.read()
        m = re.search(r"vncpasswd[ ]*=(.*)", data)
        if m:
            passwd = m.group(1).strip()
            if passwd[0] == '"' and passwd[-1] == '"':
                passwd = passwd[1:-1]

            logging.info("Your configured VNC password is:")
            logging.info(passwd)

    logging.info(
        "Please note that on some machines, system installer may boot for up to 10 minutes"
    )
    logging.info("and may look unresponsive during the process. Please be patient.")
    logging.info("-" * 80)


def send_usage_report(report):
    try:
        res = requests.post(
            "https://drakvuf.icedev.pl/usage/draksetup", json=report, timeout=5
        )
        res.raise_for_status()
    except RequestException:
        logging.exception("Failed to send usage report. This is not a serious problem.")


def create_rekall_profile(injector: Injector, file: DLL):
    tmp = None
    try:
        logging.info(f"Fetching rekall profile for {file.path}")

        local_dll_path = os.path.join(PROFILE_DIR, file.dest)
        guest_dll_path = str(PureWindowsPath("C:/", file.path))

        cmd = injector.read_file(guest_dll_path, local_dll_path)
        out = json.loads(cmd.stdout.decode())
        if out["Status"] == "Error" and out["Error"] in [
            "ERROR_FILE_NOT_FOUND",
            "ERROR_PATH_NOT_FOUND",
        ]:
            raise FileNotFoundError
        if out["Status"] != "Success":
            logging.debug("stderr: " + cmd.stderr.decode())
            logging.debug(out)
            # Take care if the error message is changed
            raise Exception("Some error occurred in injector")

        guid = pdb_guid(local_dll_path)
        tmp = fetch_pdb(guid["filename"], guid["GUID"], PROFILE_DIR)

        logging.debug("Parsing PDB into JSON profile...")
        profile = make_pdb_profile(
            tmp, dll_origin_path=guest_dll_path, dll_path=local_dll_path
        )
        with open(os.path.join(PROFILE_DIR, f"{file.dest}.json"), "w") as f:
            f.write(profile)
    except json.JSONDecodeError:
        logging.debug(f"stdout: {cmd.stdout}")
        logging.debug(f"stderr: {cmd.stderr}")
        logging.debug(traceback.format_exc())
        raise Exception(f"Failed to parse json response on {file.path}")
    except FileNotFoundError:
        logging.warning(f"Failed to copy file {file.path}, skipping...")
    except RuntimeError:
        logging.warning(f"Failed to fetch profile for {file.path}, skipping...")
    except Exception as e:
        # Take care if the error message is changed
        if str(e) == "Some error occurred in injector":
            raise
        else:
            logging.warning(
                f"Unexpected exception while creating rekall profile for {file.path}, skipping..."
            )
            # Can help in debugging
            logging.debug("stderr: " + cmd.stderr.decode())
            logging.debug(out)
            logging.debug(traceback.format_exc())
    finally:
        safe_delete(local_dll_path)
        # was crashing here if the first file reached some exception
        if tmp is not None:
            safe_delete(os.path.join(PROFILE_DIR, tmp))


def extract_explorer_pid(
    domain: str, kernel_profile: str, offsets: VmiOffsets, timeout: int = 30
) -> Optional[int]:
    """ Call get-explorer-pid helper and get its PID """
    module_dir = os.path.dirname(os.path.realpath(__file__))
    pid_tool = os.path.join(module_dir, "tools", "get-explorer-pid")
    try:
        explorer_pid_s = subprocess.check_output(
            [pid_tool, domain, kernel_profile, hex(offsets.kpgd)], timeout=timeout
        ).decode("utf-8", "ignore")

        m = re.search(r"explorer\.exe:([0-9]+)", explorer_pid_s)
        if m is not None:
            return int(m.group(1))

    except subprocess.CalledProcessError:
        logging.exception("get-explorer-pid exited with an error")
    except subprocess.TimeoutExpired:
        logging.exception("get-explorer-pid timed out")

    raise RuntimeError("Extracting explorer PID failed")


def extract_vmi_offsets(
    domain: str, kernel_profile: str, timeout: int = 30
) -> Optional[VmiOffsets]:
    """ Call vmi-win-offsets helper and obtain VmiOffsets values """
    try:
        output = subprocess.check_output(
            ["vmi-win-offsets", "--name", domain, "--json-kernel", kernel_profile],
            timeout=timeout,
        ).decode("utf-8", "ignore")

        return VmiOffsets.from_tool_output(output)
    except TypeError:
        logging.exception("Invalid output of vmi-win-offsets")
    except subprocess.CalledProcessError:
        logging.exception("vmi-win-offsets exited with an error")
    except subprocess.TimeoutExpired:
        logging.exception("vmi-win-offsets timed out")

    raise RuntimeError("Extracting VMI offsets failed")


def eject_cd(domain, drive):
    subprocess.run(["xl", "cd-eject", domain, drive], check=True)


def insert_cd(domain, drive, iso):
    subprocess.run(["xl", "cd-insert", domain, drive, iso], check=True)


@click.command()
@click.option(
    "--report/--no-report",
    "report",
    default=True,
    show_default=True,
    help="Send anonymous usage report",
)
@click.option(
    "--usermode/--no-usermode",
    "generate_usermode",
    default=True,
    show_default=True,
    help="Generate user mode profiles",
)
def postinstall(report, generate_usermode):
    if not check_root():
        return

    if os.path.exists(os.path.join(ETC_DIR, "no_usage_reports")):
        report = False

    install_info = InstallInfo.load()
    storage_backend = get_storage_backend(install_info)

    vm0 = VirtualMachine(storage_backend, 0)

    if vm0.is_running is False:
        logging.exception("vm-0 is not running")
        return

    logging.info("Cleaning up leftovers(if any)")
    cleanup_postinstall_files()

    logging.info("Ejecting installation CDs")
    eject_cd("vm-0", FIRST_CDROM_DRIVE)
    if install_info.enable_unattended:
        # If unattended install is enabled, we have an additional CD-ROM drive
        eject_cd("vm-0", SECOND_CDROM_DRIVE)

    output = subprocess.check_output(
        ["vmi-win-guid", "name", "vm-0"], timeout=30
    ).decode("utf-8")

    try:
        version = re.search(r"Version: (.*)", output).group(1)
        pdb = re.search(r"PDB GUID: ([0-9a-f]+)", output).group(1)
        fn = re.search(r"Kernel filename: ([a-z]+\.[a-z]+)", output).group(1)
    except AttributeError:
        logging.error("Failed to obtain kernel PDB GUID/Kernel filename.")
        return

    logging.info("Determined PDB GUID: {}".format(pdb))
    logging.info("Determined kernel filename: {}".format(fn))

    logging.info("Fetching PDB file...")
    dest = fetch_pdb(fn, pdb, destdir=PROFILE_DIR)

    logging.info("Generating profile out of PDB file...")
    profile = make_pdb_profile(dest)

    logging.info("Saving profile...")
    kernel_profile = os.path.join(PROFILE_DIR, "kernel.json")
    with open(kernel_profile, "w") as f:
        f.write(profile)

    safe_delete(dest)

    vmi_offsets = extract_vmi_offsets("vm-0", kernel_profile)
    explorer_pid = extract_explorer_pid("vm-0", kernel_profile, vmi_offsets)
    runtime_info = RuntimeInfo(vmi_offsets=vmi_offsets, inject_pid=explorer_pid)

    logging.info("Saving runtime profile...")
    with open(os.path.join(PROFILE_DIR, "runtime.json"), "w") as f:
        f.write(runtime_info.to_json(indent=4))

    logging.info("Saving VM snapshot...")

    # Create vm-0 snapshot, and destroy it
    # WARNING: qcow2 snapshot method is a noop. fresh images are created on the fly
    # so we can't keep the vm-0 running
    vm0.save(os.path.join(VOLUME_DIR, "snapshot.sav"))
    logging.info("Snapshot was saved succesfully.")

    # Memory state is frozen, we can't do any writes to persistent storage
    logging.info("Snapshotting persistent memory...")
    storage_backend.snapshot_vm0_volume()

    if generate_usermode:
        # Restore a VM and create usermode profiles
        try:
            create_missing_profiles()
        except Exception as e:
            logging.warning("Generating usermode profiles failed")
            logging.exception(e)

    if report:
        send_usage_report(
            {
                "kernel": {"guid": pdb, "filename": fn, "version": version},
                "install_iso": {"sha256": install_info.iso_sha256},
            }
        )

    logging.info("All right, drakrun setup is done.")
    logging.info("First instance of drakrun will be enabled automatically...")
    subprocess.check_output("systemctl enable drakrun@1", shell=True)
    subprocess.check_output("systemctl start drakrun@1", shell=True)

    logging.info("If you want to have more parallel instances, execute:")
    logging.info("  # draksetup scale <number of instances>")


def profile_exists(profile: DLL) -> bool:
    return (Path(PROFILE_DIR) / f"{profile.dest}.json").is_file()


def create_missing_profiles():
    """
    Creates usermode profiles by restoring vm-1 and extracting the DLLs.
    Assumes that injector is configured properly, i.e. kernel and runtime
    profiles exist and that vm-1 is free to use.
    """

    # Prepare injector
    with open(os.path.join(PROFILE_DIR, "runtime.json"), "r") as runtime_f:
        runtime_info = RuntimeInfo.load(runtime_f)
    kernel_profile = os.path.join(PROFILE_DIR, "kernel.json")
    injector = Injector("vm-1", runtime_info, kernel_profile)

    # Ensure that all declared usermode profiles exist
    # This is important when upgrade defines new entries in dll_file_list
    out_interface = conf["drakrun"].get("out_interface", "")
    dns_server = conf["drakrun"].get("dns_server", "")
    backend = get_storage_backend(InstallInfo.load())

    setup_vm_network(
        vm_id=1, net_enable=False, out_interface=out_interface, dns_server=dns_server
    )
    vm = VirtualMachine(backend, 1)
    vm.restore()

    for profile in dll_file_list:
        if not profile_exists(profile):
            try:
                create_rekall_profile(injector, profile)
            except Exception:
                # silence per-dll errors
                pass

    vm.destroy()
    delete_vm_network(
        vm_id=1, net_enable=False, out_interface=out_interface, dns_server=dns_server
    )


@click.command(help="Perform tasks after drakrun upgrade")
def postupgrade():
    if not check_root():
        return

    with open(os.path.join(ETC_DIR, "scripts/cfg.template"), "r") as f:
        template = f.read()

    passwd_characters = string.ascii_letters + string.digits
    passwd = "".join(secrets.choice(passwd_characters) for _ in range(20))
    template = template.replace("{{ VNC_PASS }}", passwd)

    with open(os.path.join(ETC_DIR, "scripts", "cfg.template"), "w") as f:
        f.write(template)

    detect_defaults()

    install_info = InstallInfo.try_load()
    if not install_info:
        logging.info("Postupgrade done. DRAKVUF Sandbox not installed.")
        return

    stop_all_drakruns()
    create_missing_profiles()
    start_enabled_drakruns()


def get_enabled_drakruns():
    for fn in os.listdir("/etc/systemd/system/default.target.wants"):
        if re.fullmatch("drakrun@[0-9]+\\.service", fn):
            yield fn


def wait_processes(descr, popens):
    total = len(popens)

    if total == 0:
        return True

    exit_codes = []

    with tqdm(total=total, unit_scale=True) as pbar:
        pbar.set_description(descr)
        while True:
            time.sleep(0.25)
            for popen in popens:
                exit_code = popen.poll()
                if exit_code is not None:
                    exit_codes.append(exit_code)
                    popens.remove(popen)
                    pbar.update(1)

            if len(popens) == 0:
                return all([exit_code == 0 for exit_code in exit_codes])


@click.command(help="Scale drakrun services", no_args_is_help=True)
@click.argument("scale_count", type=int)
def scale(scale_count):
    """Enable or disable additional parallel instances of drakrun service.."""
    if scale_count < 1:
        raise RuntimeError("Invalid value of scale parameter. Must be at least 1.")

    cur_services = set(list(get_enabled_drakruns()))
    new_services = set([f"drakrun@{i}.service" for i in range(1, scale_count + 1)])

    disable_services = cur_services - new_services
    enable_services = new_services

    wait_processes(
        "disable services",
        [
            subprocess.Popen(
                ["systemctl", "disable", service],
                stdout=subprocess.PIPE,
                stderr=subprocess.PIPE,
            )
            for service in disable_services
        ],
    )
    wait_processes(
        "enable services",
        [
            subprocess.Popen(
                ["systemctl", "enable", service],
                stdout=subprocess.PIPE,
                stderr=subprocess.PIPE,
            )
            for service in enable_services
        ],
    )
    wait_processes(
        "start services",
        [
            subprocess.Popen(
                ["systemctl", "start", service],
                stdout=subprocess.PIPE,
                stderr=subprocess.PIPE,
            )
            for service in enable_services
        ],
    )
    wait_processes(
        "stop services",
        [
            subprocess.Popen(
                ["systemctl", "stop", service],
                stdout=subprocess.PIPE,
                stderr=subprocess.PIPE,
            )
            for service in disable_services
        ],
    )


@click.command(help="Mount ISO into guest", no_args_is_help=True)
@click.argument("iso_path", type=click.Path(exists=True))
@click.option(
    "--domain",
    "domain_name",
    type=str,
    default="vm-0",
    show_default=True,
    help="Domain name (i.e. Virtual Machine name)",
)
def mount(iso_path, domain_name):
    """Inject ISO file into specified guest vm.
    Domain can be retrieved by running "xl list" command on the host.
    """
    iso_path_full = os.path.abspath(iso_path)
    insert_cd(domain_name, FIRST_CDROM_DRIVE, iso_path_full)


def get_minio_client(config):
    minio_cfg = config["minio"]
    return Minio(
        endpoint=minio_cfg["address"],
        access_key=minio_cfg["access_key"],
        secret_key=minio_cfg["secret_key"],
        secure=minio_cfg.getboolean("secure", fallback=True),
    )


@click.group(help="Manage VM snapshots")
def snapshot():
    pass


@snapshot.command(
    name="export", help="Upload local snapshot to MinIO.", no_args_is_help=True
)
@click.option("--name", required=True, help="Name of the snapshot")
@click.option(
    "--bucket", default="drakrun-snapshots", help="MinIO bucket to store the snapshot"
)
@click.option(
    "--full", default=False, is_flag=True, help="Upload memory snapshot and profiles"
)
@click.option("--force", default=False, is_flag=True, help="Overwrite remote snapshot")
def snapshot_export(name, bucket, full, force):
    install_info = InstallInfo.try_load()
    if install_info is None:
        logging.error(
            "Missing installation info. Did you forget to set up the sandbox?"
        )
        return

    mc = get_minio_client(conf)

    if not mc.bucket_exists(bucket):
        logging.error("Bucket %s doesn't exist", bucket)
        return

    if len(list(mc.list_objects(bucket, f"{name}/"))) > 0 and not force:
        logging.error(
            "There are objects in bucket %s at path %s. Aborting...", bucket, f"{name}/"
        )
        return

    logging.info("Exporting snapshot as %s into %s", name, bucket)

    if full:
        logging.warning(
            "Full snapshots may not work if hardware used for "
            "importing and exporting differs. You have been warned!"
        )
        do_export_full(mc, bucket, name)
    else:
        do_export_minimal(mc, bucket, name)

    logging.info("Done. To use exported snapshot on other machine, execute:")
    logging.info("# draksetup snapshot import --name %s --bucket %s", name, bucket)


@snapshot.command(
    name="import", help="Download and configure remote snapshot", no_args_is_help=True
)
@click.option("--name", required=True, help="Name of the exported snapshot")
@click.option(
    "--bucket", default="drakrun-snapshots", help="MinIO bucket to store the snapshot"
)
@click.option(
    "--full", default=False, is_flag=True, help="Download VM memory and profiles"
)
@click.option(
    "--zpool", help="Override zpool name stored in snapshot (only for ZFS snapshots)"
)
def snapshot_import(name, bucket, full, zpool):
    local_install = InstallInfo.try_load()
    if local_install is not None:
        click.confirm(
            "Detected local snapshot. It will be REMOVED. Continue?", abort=True
        )

    mc = get_minio_client(conf)

    if not mc.bucket_exists(bucket):
        logging.error("Bucket %s doesn't exist", bucket)
        return

    ensure_dirs()

    try:
        if full:
            logging.warning(
                "Importing full snapshot. This may not work if hardware is different"
            )
            do_import_full(mc, name, bucket, zpool)
        else:
            do_import_minimal(mc, name, bucket, zpool)

            # This could probably use some refactoring
            # We're duplicating quite a lot of code from install function
            install_info = InstallInfo.load()
            generate_vm_conf(install_info, 0)
            backend = get_storage_backend(install_info)
            backend.rollback_vm_storage(0)

            net_enable = int(conf["drakrun"].get("net_enable", "0"))
            out_interface = conf["drakrun"].get("out_interface", "")
            dns_server = conf["drakrun"].get("dns_server", "")
            setup_vm_network(
                vm_id=0,
                net_enable=net_enable,
                out_interface=out_interface,
                dns_server=dns_server,
            )

            if net_enable:
                start_dnsmasq(vm_id=0, dns_server=dns_server, background=True)

            cfg_path = os.path.join(VM_CONFIG_DIR, "vm-0.cfg")

            try:
                subprocess.run(["xl" "create", cfg_path], check=True)
            except subprocess.CalledProcessError:
                logging.exception("Failed to launch VM vm-0")
                return

            logging.info("Minimal snapshots require postinstall to work correctly")
            logging.info(
                "Please VNC to the port 5900 to ensure the OS booted correctly"
            )
            logging.info("After that, execute this command to finish the setup")
            logging.info("# draksetup postinstall")
    except NoSuchKey:
        logging.error("Import failed. Missing files in bucket.")


def do_export_minimal(mc, bucket, name):
    """ Perform minimal snapshot export, symmetric to do_import_minimal """
    logging.info("Uploading installation info")
    install_info = InstallInfo.load()
    install_data = json.dumps(install_info.to_dict()).encode()
    mc.put_object(
        bucket, f"{name}/install.json", io.BytesIO(install_data), len(install_data)
    )

    logging.info("Uploading VM template")
    mc.fput_object(
        bucket, f"{name}/cfg.template", os.path.join(ETC_DIR, "scripts", "cfg.template")
    )

    with tempfile.NamedTemporaryFile() as disk_image:
        logging.info("Exporting VM hard drive")
        storage = get_storage_backend(install_info)
        storage.export_vm0(disk_image.name)

        logging.info("Uploading disk.img")
        mc.fput_object(bucket, f"{name}/disk.img", disk_image.name)


def do_import_minimal(mc, name, bucket, zpool):
    """ Perform minimal snapshot import, symmetric to do_export_minimal """
    logging.info("Downloading installation info")
    mc.fget_object(
        bucket,
        f"{name}/install.json",
        os.path.join(ETC_DIR, InstallInfo._INSTALL_FILENAME),
    )

    logging.info("Downloading VM config")
    mc.fget_object(
        bucket, f"{name}/cfg.template", os.path.join(ETC_DIR, "scripts", "cfg.template")
    )

    # Now we have imported InstallInfo object
    install_info = InstallInfo.load()

    # Patch ZFS pool name
    if zpool is not None:
        install_info.zfs_tank_name = zpool
        # Save patched ZFS dataset name (storage backend has to know it)
        install_info.save()

    storage = get_storage_backend(install_info)

    with tempfile.NamedTemporaryFile() as disk_image:
        logging.info("Downloading VM disk image")
        mc.fget_object(bucket, f"{name}/disk.img", disk_image.name)

        logging.info("Importing VM disk")
        storage.import_vm0(disk_image.name)


def do_export_full(mc, bucket, name):
    """ Perform full snapshot export, symmetric to do_import_full """
    do_export_minimal(mc, bucket, name)

    with tempfile.NamedTemporaryFile() as compressed_snapshot:
        # Compress snapshot
        logging.info("Compressing snapshot.sav")
        subprocess.check_call(
            ["gzip", "-c", os.path.join(VOLUME_DIR, "snapshot.sav")],
            stdout=compressed_snapshot,
        )

        logging.info("Uploading snapshot.sav.gz")
        mc.fput_object(bucket, f"{name}/snapshot.sav.gz", compressed_snapshot.name)

    # Upload profiles
    for file in os.listdir(PROFILE_DIR):
        logging.info("Uploading profile %s", file)
        mc.fput_object(
            bucket, f"{name}/profiles/{file}", os.path.join(PROFILE_DIR, file)
        )


def do_import_full(mc, name, bucket, zpool):
    """ Perform full snapshot import, symmetric to do_export_full """
    do_import_minimal(mc, name, bucket, zpool)

    with tempfile.NamedTemporaryFile() as compressed_snapshot:
        mc.fget_object(bucket, f"{name}/snapshot.sav.gz", compressed_snapshot.name)

        logging.info("Decompressing VM snapshot")
        with open(os.path.join(VOLUME_DIR, "snapshot.sav"), "wb") as snapshot:
            subprocess.run(
                ["zcat", compressed_snapshot.name], stdout=snapshot, check=True
            )

    profile_prefix = f"{name}/profiles/"
    for object in mc.list_objects(bucket, prefix=profile_prefix):
        # Strip profile prefix
        profile_name = object.object_name[len(profile_prefix) :]
        mc.fget_object(
            bucket, object.object_name, os.path.join(PROFILE_DIR, profile_name)
        )


@click.group()
def main():
    logging.basicConfig(
        level=logging.DEBUG,
        format="[%(asctime)s][%(levelname)s] %(message)s",
        handlers=[logging.StreamHandler()],
    )


main.add_command(test)
main.add_command(install)
main.add_command(postinstall)
main.add_command(postupgrade)
main.add_command(mount)
main.add_command(scale)
main.add_command(snapshot)
main.add_command(cleanup)


if __name__ == "__main__":
    if os.geteuid() != 0:
        logging.warning("Not running as root, draksetup may work improperly!")
    main()<|MERGE_RESOLUTION|>--- conflicted
+++ resolved
@@ -35,10 +35,6 @@
 )
 from drakrun.storage import get_storage_backend, REGISTERED_BACKEND_NAMES
 from drakrun.injector import Injector
-<<<<<<< HEAD
-from drakrun.vm import generate_vm_conf, FIRST_CDROM_DRIVE, SECOND_CDROM_DRIVE, get_all_vm_conf, delete_vm_conf, VirtualMachine
-from drakrun.util import RuntimeInfo, VmiOffsets, safe_delete, redis_working
-=======
 from drakrun.vm import (
     generate_vm_conf,
     FIRST_CDROM_DRIVE,
@@ -47,8 +43,7 @@
     delete_vm_conf,
     VirtualMachine,
 )
-from drakrun.util import RuntimeInfo, VmiOffsets, safe_delete
->>>>>>> 865689f3
+from drakrun.util import RuntimeInfo, VmiOffsets, safe_delete, redis_working
 from tqdm import tqdm
 from pathlib import Path, PureWindowsPath
 import traceback
