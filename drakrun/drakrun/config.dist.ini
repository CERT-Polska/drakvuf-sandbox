--- conflicted
+++ resolved
@@ -38,20 +38,15 @@
 ; leave empty to use no filter
 syscall_filter=
 
-<<<<<<< HEAD
-; override Karton instance name for this service:
+; (advanced) override Karton instance name for this service:
 ;   identity=karton.drakrun-prod
 
-; use Intel Processor Trace (experimental)
-; special version of drakvuf-bundle is required
-enable_ipt=0
-=======
-; (advanced) override Karton instance name for this service:
-;   identity=karton.drakrun-prod
-;
 ; (advanced) override Karton input filters for this service:
 ;   filters=[{"type": "sample", "stage": "recognized", "platform": "win32"}, {"type": "sample", "stage": "recognized", "platform": "win64"}]
 
 ; (advanced) override Karton output headers for this service:
 ;   headers=[{"type": "analysis", "kind": "drakrun"}]
->>>>>>> e6f6bf63
+
+; use Intel Processor Trace (experimental)
+; special version of drakvuf-bundle is required
+enable_ipt=0